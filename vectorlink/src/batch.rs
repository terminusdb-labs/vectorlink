use std::{
    io::{self, SeekFrom},
    os::unix::prelude::MetadataExt,
    path::{Path, PathBuf},
    pin::pin,
    sync::Arc,
};

use futures::{future, Stream, StreamExt, TryStreamExt};
use parallel_hnsw::Serializable;
use parallel_hnsw::{pq::QuantizedHnsw, SerializationError};
use parallel_hnsw::{Hnsw, VectorId};
use thiserror::Error;
use tokio::{
    fs::{File, OpenOptions},
    io::{AsyncBufReadExt, AsyncReadExt, AsyncSeekExt, AsyncWriteExt, BufReader},
};
use tokio_stream::wrappers::LinesStream;
use urlencoding::encode;

use crate::{
<<<<<<< HEAD
    comparator::{
        Centroid32Comparator, DiskOpenAIComparator, OpenAIComparator, QuantizedComparator,
    },
    indexer::{create_index_name, index_serialization_path},
    openai::{embeddings_for, EmbeddingError, Model},
    server::Operation,
    vecmath::Embedding,
=======
    comparator::{Centroid16Comparator, OpenAIComparator, Quantized16Comparator},
    configuration::HnswConfiguration,
    indexer::{create_index_name, index_serialization_path},
    openai::{embeddings_for, EmbeddingError, Model},
    server::Operation,
    vecmath::{Embedding, CENTROID_16_LENGTH, EMBEDDING_LENGTH, QUANTIZED_16_EMBEDDING_LENGTH},
>>>>>>> a332ade4
    vectors::VectorStore,
};

#[derive(Error, Debug)]
pub enum BatchError {
    #[error(transparent)]
    Io(#[from] io::Error),
    #[error(transparent)]
    VectorizationError(#[from] VectorizationError),
    #[error(transparent)]
    IndexingError(#[from] IndexingError),
}

#[derive(Error, Debug)]
pub enum IndexingError {
    #[error(transparent)]
    Io(#[from] io::Error),
    #[error(transparent)]
    SerializationError(#[from] SerializationError),
}

#[derive(Error, Debug)]
pub enum VectorizationError {
    #[error(transparent)]
    EmbeddingError(#[from] EmbeddingError),
    #[error(transparent)]
    Io(#[from] io::Error),
}

async fn save_embeddings(
    vec_file: &mut File,
    offset: usize,
    embeddings: &[Embedding],
) -> Result<(), VectorizationError> {
    let transmuted = unsafe {
        std::slice::from_raw_parts(
            embeddings.as_ptr() as *const u8,
            std::mem::size_of_val(embeddings),
        )
    };
    vec_file
        .seek(SeekFrom::Start(
            (offset * std::mem::size_of::<Embedding>()) as u64,
        ))
        .await?;
    vec_file.write_all(transmuted).await?;
    vec_file.flush().await?;
    vec_file.sync_data().await?;

    Ok(())
}

pub async fn vectorize_from_operations<
    S: Stream<Item = io::Result<Operation>>,
    P: AsRef<Path> + Unpin,
>(
    api_key: &str,
    model: Model,
    vec_file: &mut File,
    op_stream: S,
    progress_file_path: P,
) -> Result<usize, VectorizationError> {
    let mut progress_file = OpenOptions::new()
        .create(true)
        .read(true)
        .write(true)
        .open(progress_file_path)
        .await?;
    let mut offset;
    if progress_file.metadata().await?.size() != 8 {
        // assume we have to start from scratch
        progress_file.write_u64(0).await?;
        offset = 0;
    } else {
        offset = progress_file.read_u64().await?;
    }

    let filtered_op_stream = pin!(op_stream
        .try_filter(|o| future::ready(o.has_string()))
        .skip(offset as usize)
        .chunks(100));
    let mut taskstream = filtered_op_stream
        .map(|chunk| {
            let inner_api_key = api_key.to_string();
            tokio::spawn(async move { chunk_to_embeds(inner_api_key, chunk, model).await })
        })
        .buffered(10);

    let mut failures = 0;
    eprintln!("starting indexing at {offset}");
    while let Some(embeds) = taskstream.next().await {
        eprintln!("start of loop");
        let (embeddings, chunk_failures) = embeds.unwrap()?;
        eprintln!("retrieved embeddings");

        save_embeddings(vec_file, offset as usize, &embeddings).await?;
        eprintln!("saved embeddings");
        failures += chunk_failures;
        offset += embeddings.len() as u64;
        progress_file.seek(SeekFrom::Start(0)).await?;
        progress_file.write_u64(offset).await?;
        progress_file.flush().await?;
        progress_file.sync_data().await?;
        eprintln!("indexed {offset}");
    }

    Ok(failures)
}

async fn chunk_to_embeds(
    api_key: String,
    chunk: Vec<Result<Operation, io::Error>>,
    model: Model,
) -> Result<(Vec<Embedding>, usize), VectorizationError> {
    let chunk: Result<Vec<String>, _> = chunk
        .into_iter()
        .map(|o| o.map(|o| o.string().unwrap()))
        .collect();
    let chunk = chunk?;

    Ok(embeddings_for(&api_key, &chunk, model).await?)
}

async fn get_operations_from_file(
    file: &mut File,
) -> io::Result<impl Stream<Item = io::Result<Operation>> + '_> {
    file.seek(SeekFrom::Start(0)).await?;

    let buf_reader = BufReader::new(file);
    let lines = buf_reader.lines();
    let lines_stream = LinesStream::new(lines);
    let stream = lines_stream.and_then(|l| {
        future::ready(serde_json::from_str(&l).map_err(|e| io::Error::new(io::ErrorKind::Other, e)))
    });

    Ok(stream)
}

pub async fn extend_vector_store<P0: AsRef<Path>, P1: AsRef<Path>>(
    domain: &str,
    vectorlink_path: P0,
    vec_path: P1,
    size: usize,
) -> Result<usize, io::Error> {
    let vs_path: PathBuf = vectorlink_path.as_ref().into();
    let vs: VectorStore = VectorStore::new(vs_path, size);
    let domain = vs.get_domain(domain)?;
    domain.concatenate_file(&vec_path)
}

const NUMBER_OF_CENTROIDS: usize = 10_000;
pub async fn index_using_operations_and_vectors<
    P0: AsRef<Path>,
    P1: AsRef<Path>,
    P2: AsRef<Path>,
>(
    domain: &str,
    commit: &str,
    vectorlink_path: P0,
    staging_path: P1,
    op_file_path: P2,
    size: usize,
    id_offset: u64,
    quantize_hnsw: bool,
    model: Model,
) -> Result<(), IndexingError> {
    // Start at last hnsw offset
    let mut progress_file_path: PathBuf = staging_path.as_ref().into();
    progress_file_path.push("index_progress");

    let offset: u64;
    let mut progress_file = OpenOptions::new()
        .create(true)
        .read(true)
        .write(true)
        .open(progress_file_path)
        .await?;
    if progress_file.metadata().await?.size() != 8 {
        // assume we have to start from scratch
        progress_file.write_u64(id_offset).await?;
        offset = id_offset;
    } else {
        offset = progress_file.read_u64().await?;
    }

    // Start filling the HNSW
    let vs_path_buf: PathBuf = vectorlink_path.as_ref().into();
    let vs: VectorStore = VectorStore::new(&vs_path_buf, size);
    //    let index_id = create_index_name(domain, commit);
    let domain_obj = vs.get_domain(domain)?;
    let mut op_file = File::open(&op_file_path).await?;
    let mut op_stream = get_operations_from_file(&mut op_file).await?;
<<<<<<< HEAD
    let mut i: usize = 0;
=======

    let mut i: usize = 0;

>>>>>>> a332ade4
    let index_file_name = "index";
    //    let temp_file = index_serialization_path(&staging_path, temp_file_name);
    let staging_file = index_serialization_path(&staging_path, index_file_name);
    let index_name = create_index_name(domain, commit);
    let final_file = index_serialization_path(&vectorlink_path, &index_name);
    /*
    let mut hnsw: HnswIndex;
    if let Some(index) = deserialize_index(&staging_file, &domain_obj, &index_id, &vs)? {
        hnsw = index;
    } else {
        hnsw = deserialize_index(&final_file, &domain_obj, &index_id, &vs)?
            .unwrap_or_else(|| HnswIndex::new(OpenAI));
    }*/
    while let Some(op) = op_stream.next().await {
        match op.unwrap() {
            Operation::Inserted { .. } => i += 1,
            Operation::Changed { .. } => {
                todo!()
            }
            Operation::Deleted { .. } => {
                todo!()
            }
            Operation::Error { message } => {
                panic!("Error in indexing {message}");
            }
        }
    }
    let comparator = OpenAIComparator::new(
        domain_obj.name().to_string(),
        Arc::new(domain_obj.all_vecs()?),
    );
    let vecs: Vec<_> = (offset as usize..(offset as usize + i))
        .map(VectorId)
        .collect();

    eprintln!("ready to generate hnsw");
    let hnsw = if quantize_hnsw {
        let number_of_vectors = NUMBER_OF_CENTROIDS / 10;
<<<<<<< HEAD
        let cc = Centroid32Comparator::default();
        let qc = QuantizedComparator {
            cc: cc.clone(),
            data: Default::default(),
        };
        let c = DiskOpenAIComparator::new(domain_obj);
        let hnsw = QuantizedHnsw::new(number_of_vectors, cc, qc, c);
        hnsw.serialize(&staging_file)?;
=======
        let c = comparator;
        let hnsw: QuantizedHnsw<
            EMBEDDING_LENGTH,
            CENTROID_16_LENGTH,
            QUANTIZED_16_EMBEDDING_LENGTH,
            Centroid16Comparator,
            Quantized16Comparator,
            OpenAIComparator,
        > = QuantizedHnsw::new(number_of_vectors, c);
        HnswConfiguration::SmallQuantizedOpenAi(model, hnsw)
>>>>>>> a332ade4
    } else {
        let hnsw = Hnsw::generate(comparator, vecs, 24, 48, 12);
        HnswConfiguration::UnquantizedOpenAi(model, hnsw)
    };
    eprintln!("done generating hnsw");
    hnsw.serialize(&staging_file)?;
    eprintln!("done serializing hnsw");
    eprintln!("renaming {staging_file:?} to {final_file:?}");
    tokio::fs::rename(&staging_file, &final_file).await?;
    eprintln!("renamed hnsw");
    Ok(())
}

pub async fn index_from_operations_file<P: AsRef<Path>>(
    api_key: &str,
    model: Model,
    op_file_path: P,
    vectorlink_path: P,
    domain: &str,
    commit: &str,
    size: usize,
    build_index: bool,
    quantize_hnsw: bool,
) -> Result<(), BatchError> {
    let mut staging_path: PathBuf = vectorlink_path.as_ref().into();
    staging_path.push(".staging");
    staging_path.push(&*encode(domain));
    tokio::fs::create_dir_all(&staging_path).await?;

    let mut vector_path = staging_path.clone();
    vector_path.push("vectors");
    let mut vec_file = OpenOptions::new()
        .create(true)
        .write(true)
        .open(&vector_path)
        .await?;
    let mut progress_file_path = staging_path.clone();
    progress_file_path.push("progress");

    let mut op_file = File::open(&op_file_path).await?;
    let op_stream = get_operations_from_file(&mut op_file).await?;

    vectorize_from_operations(api_key, model, &mut vec_file, op_stream, progress_file_path).await?;

    // first append vectors in bulk
    let mut extended_path: PathBuf = staging_path.clone();
    extended_path.push("vectors_extended");
    let mut extended_file = OpenOptions::new()
        .read(true)
        .write(true)
        .create(true)
        .open(extended_path)
        .await?;
    let id_offset: u64;
    if extended_file.metadata().await?.size() != 8 {
        eprintln!("Concatenating to vector store");
        id_offset = extend_vector_store(domain, &vectorlink_path, vector_path, size).await? as u64;
        extended_file.write_u64(id_offset).await?;
    } else {
        eprintln!("Already concatenated");
        id_offset = extended_file.read_u64().await?;
    }

    if build_index {
        index_using_operations_and_vectors(
            domain,
            commit,
            vectorlink_path,
            staging_path,
            op_file_path,
            size,
            id_offset,
            quantize_hnsw,
            model,
        )
        .await?;
    } else {
        eprintln!("No index built");
    }
    Ok(())
}<|MERGE_RESOLUTION|>--- conflicted
+++ resolved
@@ -19,22 +19,14 @@
 use urlencoding::encode;
 
 use crate::{
-<<<<<<< HEAD
     comparator::{
-        Centroid32Comparator, DiskOpenAIComparator, OpenAIComparator, QuantizedComparator,
+        Centroid16Comparator, DiskOpenAIComparator, OpenAIComparator, Quantized16Comparator,
     },
-    indexer::{create_index_name, index_serialization_path},
-    openai::{embeddings_for, EmbeddingError, Model},
-    server::Operation,
-    vecmath::Embedding,
-=======
-    comparator::{Centroid16Comparator, OpenAIComparator, Quantized16Comparator},
     configuration::HnswConfiguration,
     indexer::{create_index_name, index_serialization_path},
     openai::{embeddings_for, EmbeddingError, Model},
     server::Operation,
     vecmath::{Embedding, CENTROID_16_LENGTH, EMBEDDING_LENGTH, QUANTIZED_16_EMBEDDING_LENGTH},
->>>>>>> a332ade4
     vectors::VectorStore,
 };
 
@@ -227,13 +219,8 @@
     let domain_obj = vs.get_domain(domain)?;
     let mut op_file = File::open(&op_file_path).await?;
     let mut op_stream = get_operations_from_file(&mut op_file).await?;
-<<<<<<< HEAD
     let mut i: usize = 0;
-=======
-
-    let mut i: usize = 0;
-
->>>>>>> a332ade4
+
     let index_file_name = "index";
     //    let temp_file = index_serialization_path(&staging_path, temp_file_name);
     let staging_file = index_serialization_path(&staging_path, index_file_name);
@@ -272,27 +259,16 @@
     eprintln!("ready to generate hnsw");
     let hnsw = if quantize_hnsw {
         let number_of_vectors = NUMBER_OF_CENTROIDS / 10;
-<<<<<<< HEAD
-        let cc = Centroid32Comparator::default();
-        let qc = QuantizedComparator {
-            cc: cc.clone(),
-            data: Default::default(),
-        };
         let c = DiskOpenAIComparator::new(domain_obj);
-        let hnsw = QuantizedHnsw::new(number_of_vectors, cc, qc, c);
-        hnsw.serialize(&staging_file)?;
-=======
-        let c = comparator;
         let hnsw: QuantizedHnsw<
             EMBEDDING_LENGTH,
             CENTROID_16_LENGTH,
             QUANTIZED_16_EMBEDDING_LENGTH,
             Centroid16Comparator,
             Quantized16Comparator,
-            OpenAIComparator,
+            DiskOpenAIComparator,
         > = QuantizedHnsw::new(number_of_vectors, c);
         HnswConfiguration::SmallQuantizedOpenAi(model, hnsw)
->>>>>>> a332ade4
     } else {
         let hnsw = Hnsw::generate(comparator, vecs, 24, 48, 12);
         HnswConfiguration::UnquantizedOpenAi(model, hnsw)
